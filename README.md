# LibFX

**[LibFX](http://libfx.codefx.org)** has no strict goal for a feature set. It collects functionality I created for my use in other projects but are abstract enough to be generally helpful. Many will revolve around JavaFX (hence the name).

This somewhat vague sentiment does not translate to quality! The code is clean, which especially includes thorough testing. It is also extensively documented and contains many examples. Bugs will be addressed quickly and feature requests as well as forks and pull requests are welcome.

## Features

These features are present in the latest release:

* [ControlPropertyListener](https://github.com/CodeFX-org/LibFX/wiki/ControlPropertyListener): creating listeners for the property map of JavaFX controls
* [ListenerHandle](https://github.com/CodeFX-org/LibFX/wiki/ListenerHandle): encapsulating an observable and a listener for easier add/remove of the listener
* [Nestings](https://github.com/CodeFX-org/LibFX/wiki/Nestings): using all the power of JavaFX' properties for nested object aggregations
* [SerializableOptional](https://github.com/CodeFX-org/LibFX/wiki/SerializableOptional): serializable wrapper for `Optional`
* [WebViewHyperlinkListener](https://github.com/CodeFX-org/LibFX/wiki/WebViewHyperlinkListener): add hyperlink listeners to JavaFX' `WebView`


## Documentation

The best documentation are the tests. But understandably nobody wants to dig into them just to understand what the classes do so there are also examples and extensive Javadoc. The best way to get to know a feature is to check out the corresponding article in the [wiki](https://github.com/CodeFX-org/LibFX/wiki). It will include a high level explanation as well as links to demos and the best entry point into the documentation. The Javadoc of the current version is published [here](http://libfx.codefx.org/javadoc).

If anything is missing or an explanation proves to be unhelpful, contact me (see below).

## License

License details can be found in the *LICENSE* file in the project's root folder. The information provided there is binding but the gist is: **LibFX** is licensed under the GPL but if that does not suit your licensing model, other arrangements are possible (contact me; see below).

## Releases

Releases are published [on GitHub](https://github.com/CodeFX-org/LibFX/releases). The release notes also contain a link to the artifact in Maven Central and its coordinates.

The current version is [0.2.1](http://search.maven.org/#artifactdetails|org.codefx.libfx|LibFX|0.2.1|jar):

**Maven**:

``` XML
<dependency>
    <groupId>org.codefx.libfx</groupId>
    <artifactId>LibFX</artifactId>
    <version>0.2.1</version>
</dependency>
``` 

**Gradle**:

```
<<<<<<< HEAD
compile 'org.codefx.libfx:LibFX:0.2.0'
=======
	compile 'org.codefx.libfx:LibFX:0.2.1'
>>>>>>> 09ac907c
```

## Development

Some information about how this library is developed:

* The [issue tracker](https://github.com/CodeFX-org/LibFX/issues) is actively used so it is the place to report bugs and request features.
* As per [GIT branching model](http://nvie.com/posts/a-successful-git-branching-model/) features are developed in feature branches. If you are curious, you can check out some branches to see what is being worked on.
* This is a [Maven](http://maven.apache.org/) project, so in case you want to check out the code, make sure your IDE knows about Maven.

## Infrastructure

The best starting point to everything regarding **LibFX** is [libfx.codefx.org](http://libfx.codefx.org).

The library has its home on [GitHub](https://github.com/CodeFX-org/LibFX) where the following features are especially noteworthy:
* the [issue tracker](https://github.com/CodeFX-org/LibFX/issues), which is actively used for development
* the [wiki](https://github.com/CodeFX-org/LibFX/wiki), where all features are introduced with their own article

I have a blog at [codefx.org](http://blog.codefx.org) where I might occasionally blog about **LibFX**. Those posts are filed under [their own tag](http://blog.codefx.org/tag/libfx/).

I use Eclipse and my project settings (like compiler warnings, formatter and save actions) can be found in the repository folder **.settings**. I know this is a little unusual but it makes it easier for contributors to cope with my obsession for warning free and consistently formatted code.

## Contact

Nicolai Parlog <br>
CodeFX

Web: http://codefx.org <br>
Mail: nipa@codefx.org <br>
Twitter: https://twitter.com/nipafx<br>
PGP-Key: http://keys.gnupg.net/pks/lookup?op=vindex&search=0xA47A795BA5BF8326 <br><|MERGE_RESOLUTION|>--- conflicted
+++ resolved
@@ -44,11 +44,7 @@
 **Gradle**:
 
 ```
-<<<<<<< HEAD
-compile 'org.codefx.libfx:LibFX:0.2.0'
-=======
 	compile 'org.codefx.libfx:LibFX:0.2.1'
->>>>>>> 09ac907c
 ```
 
 ## Development
